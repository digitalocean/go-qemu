--- conflicted
+++ resolved
@@ -10,8 +10,6 @@
 Contributors
 ------------
 Justin Kim      <justin@digitalocean.com>
-<<<<<<< HEAD
 Luis Sagastume  <lsagastume1990@gmail.com>
-=======
-Nedim Dedic     <nedim_dedic@yahoo.com>
->>>>>>> 6702fa54
+
+Nedim Dedic     <nedim_dedic@yahoo.com>